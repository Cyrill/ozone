--- conflicted
+++ resolved
@@ -23,30 +23,19 @@
 import org.apache.hadoop.hdds.HddsConfigKeys;
 import org.apache.hadoop.hdds.conf.ConfigurationSource;
 import org.apache.hadoop.hdds.conf.OzoneConfiguration;
-<<<<<<< HEAD
 import org.junit.jupiter.api.Assertions;
 import org.junit.jupiter.api.BeforeEach;
 import org.junit.jupiter.api.Test;
 import org.junit.jupiter.api.io.TempDir;
-=======
 import org.junit.Assert;
-import org.junit.Before;
-import org.junit.Rule;
-import org.junit.Test;
-import org.junit.rules.ExpectedException;
-import org.junit.rules.TemporaryFolder;
-import org.rocksdb.ColumnFamilyHandle;
->>>>>>> a6b5174f
 import org.rocksdb.ColumnFamilyOptions;
 
+import java.io.File;
 import java.io.IOException;
 import java.nio.charset.StandardCharsets;
-<<<<<<< HEAD
 import java.nio.file.Path;
-=======
 import java.util.Arrays;
-import java.util.List;
->>>>>>> a6b5174f
+import java.util.Collection;
 
 /**
  * Tests RDBStore creation.
@@ -170,11 +159,11 @@
   }
 
   @Test
-  public void builderWithColumnFamilyOptions() throws Exception {
-    OzoneConfiguration conf = new OzoneConfiguration();
-    conf.set(HddsConfigKeys.OZONE_METADATA_DIRS,
-        folder.newFolder().getAbsolutePath());
-    File newFolder = folder.newFolder();
+  public void builderWithColumnFamilyOptions(@TempDir Path tempDir)
+      throws Exception {
+    OzoneConfiguration conf = new OzoneConfiguration();
+    conf.set(HddsConfigKeys.OZONE_METADATA_DIRS, tempDir.toString());
+    File newFolder = new File(tempDir.toString() + "/newFolder");
 
     if (!newFolder.exists()) {
       Assert.assertTrue(newFolder.mkdirs());
@@ -220,21 +209,22 @@
       Assert.assertTrue(dbStore instanceof RDBStore);
 
       RDBStore rdbStore = (RDBStore) dbStore;
-      List<ColumnFamilyHandle> cfHandles = rdbStore.getColumnFamilyHandles();
+      Collection<RocksDatabase.ColumnFamily> cfFamilies =
+          rdbStore.getColumnFamilies();
 
       // we also have the default column family, so there are 2
-      Assert.assertEquals(2, cfHandles.size());
+      Assert.assertEquals(2, cfFamilies.size());
 
       boolean checked = false;
-      for (ColumnFamilyHandle cfHandle : cfHandles) {
-        if (Arrays.equals(cfHandle.getName(),
+      for (RocksDatabase.ColumnFamily cfFamily : cfFamilies) {
+        if (Arrays.equals(cfFamily.getHandle().getName(),
             sampleTableName.getBytes(StandardCharsets.UTF_8))) {
           // get the default value
           boolean defaultValue = new ColumnFamilyOptions()
               .forceConsistencyChecks();
 
           // the value should be different from the default value
-          Assert.assertNotEquals(cfHandle.getDescriptor()
+          Assert.assertNotEquals(cfFamily.getHandle().getDescriptor()
               .getOptions().forceConsistencyChecks(), defaultValue);
           checked = true;
         }
