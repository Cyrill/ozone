--- conflicted
+++ resolved
@@ -4358,20 +4358,6 @@
       A key of the cache entry is a pair of bucket and the requested key path.
     </description>
   </property>
-<<<<<<< HEAD
-=======
-
-  <property>
-    <name>ozone.scm.dc.datanode.mapping</name>
-    <value></value>
-    <tag>SCM</tag>
-    <description>
-      This property defines a mapping that associates each DataNode with its corresponding data center.
-      The mapping is specified as a comma-separated list of pairs in the format `hostname:ratis_port=dc_name`.
-      By establishing this association, Ozone can identify which data center a DataNode belongs to,
-      enabling more efficient storage management and data placement across data centers.
-    </description>
-  </property>
 
   <property>
     <name>ozone.client.crossdc.read.allow</name>
@@ -4383,5 +4369,4 @@
       This does not affect container placement or replication decisions.
     </description>
   </property>
->>>>>>> 790f84f9
 </configuration>