--- conflicted
+++ resolved
@@ -66,13 +66,10 @@
   optional DecommissionNodesRequestProto decommissionNodesRequest = 27;
   optional RecommissionNodesRequestProto recommissionNodesRequest = 28;
   optional StartMaintenanceNodesRequestProto startMaintenanceNodesRequest = 29;
-<<<<<<< HEAD
-  optional FinalizeScmUpgradeRequestProto finalizeScmUpgradeRequest = 30;
+  optional DatanodeUsageInfoRequestProto DatanodeUsageInfoRequest = 30;
+  optional FinalizeScmUpgradeRequestProto finalizeScmUpgradeRequest = 31;
   optional QueryUpgradeFinalizationProgressRequestProto
-  queryUpgradeFinalizationProgressRequest = 31;
-=======
-  optional DatanodeUsageInfoRequestProto DatanodeUsageInfoRequest = 30;
->>>>>>> f8f1b5f9
+  queryUpgradeFinalizationProgressRequest = 32;
 }
 
 message ScmContainerLocationResponse {
@@ -110,13 +107,10 @@
   optional DecommissionNodesResponseProto decommissionNodesResponse = 27;
   optional RecommissionNodesResponseProto recommissionNodesResponse = 28;
   optional StartMaintenanceNodesResponseProto startMaintenanceNodesResponse = 29;
-<<<<<<< HEAD
-  optional FinalizeScmUpgradeResponseProto finalizeScmUpgradeResponse = 30;
+  optional DatanodeUsageInfoResponseProto DatanodeUsageInfoResponse = 30;
+  optional FinalizeScmUpgradeResponseProto finalizeScmUpgradeResponse = 31;
   optional QueryUpgradeFinalizationProgressResponseProto
-  queryUpgradeFinalizationProgressResponse = 31;
-=======
-  optional DatanodeUsageInfoResponseProto DatanodeUsageInfoResponse = 30;
->>>>>>> f8f1b5f9
+  queryUpgradeFinalizationProgressResponse = 32;
   enum Status {
     OK = 1;
     CONTAINER_ALREADY_EXISTS = 2;
@@ -150,12 +144,9 @@
   DecommissionNodes = 22;
   RecommissionNodes = 23;
   StartMaintenanceNodes = 24;
-<<<<<<< HEAD
   FinalizeScmUpgrade = 25;
   QueryUpgradeFinalizationProgress = 26;
-=======
-  DatanodeUsageInfo = 25;
->>>>>>> f8f1b5f9
+  DatanodeUsageInfo = 27;
 }
 
 /**
