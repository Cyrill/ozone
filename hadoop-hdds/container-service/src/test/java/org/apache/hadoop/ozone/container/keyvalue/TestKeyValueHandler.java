--- conflicted
+++ resolved
@@ -17,11 +17,6 @@
 
 package org.apache.hadoop.ozone.container.keyvalue;
 
-<<<<<<< HEAD
-import static java.nio.charset.StandardCharsets.UTF_8;
-=======
-import static org.apache.hadoop.hdds.HddsConfigKeys.HDDS_DATANODE_VOLUME_CHOOSING_POLICY;
->>>>>>> a3556640
 import static org.apache.hadoop.hdds.HddsConfigKeys.OZONE_METADATA_DIRS;
 import static org.apache.hadoop.hdds.protocol.MockDatanodeDetails.randomDatanodeDetails;
 import static org.apache.hadoop.hdds.protocol.datanode.proto.ContainerProtos.ContainerDataProto.State.CLOSED;
@@ -31,12 +26,7 @@
 import static org.apache.hadoop.hdds.scm.ScmConfigKeys.OZONE_SCM_CONTAINER_LAYOUT_KEY;
 import static org.apache.hadoop.ozone.OzoneConsts.GB;
 import static org.apache.hadoop.ozone.container.common.ContainerTestUtils.createBlockMetaData;
-<<<<<<< HEAD
-import static org.apache.hadoop.ozone.container.common.ContainerTestUtils.createDbInstancesForTestIfNeeded;
 import static org.apache.hadoop.ozone.container.common.impl.ContainerImplTestUtils.newContainerSet;
-import static org.apache.hadoop.ozone.container.keyvalue.TestContainerCorruptions.getBlock;
-=======
->>>>>>> a3556640
 import static org.assertj.core.api.Assertions.assertThat;
 import static org.junit.jupiter.api.Assertions.assertEquals;
 import static org.junit.jupiter.api.Assertions.assertNotEquals;
@@ -72,11 +62,6 @@
 import org.apache.commons.io.FileUtils;
 import org.apache.hadoop.conf.StorageUnit;
 import org.apache.hadoop.fs.FileUtil;
-<<<<<<< HEAD
-import org.apache.hadoop.hdds.client.BlockID;
-import org.apache.hadoop.hdds.conf.ConfigurationSource;
-=======
->>>>>>> a3556640
 import org.apache.hadoop.hdds.conf.OzoneConfiguration;
 import org.apache.hadoop.hdds.protocol.DatanodeDetails;
 import org.apache.hadoop.hdds.protocol.MockDatanodeDetails;
@@ -85,11 +70,7 @@
 import org.apache.hadoop.hdds.protocol.datanode.proto.ContainerProtos.ContainerDataProto.State;
 import org.apache.hadoop.hdds.protocol.datanode.proto.ContainerProtos.ContainerType;
 import org.apache.hadoop.hdds.protocol.proto.StorageContainerDatanodeProtocolProtos.ContainerReplicaProto;
-<<<<<<< HEAD
 import org.apache.hadoop.hdds.scm.ScmConfigKeys;
-import org.apache.hadoop.hdds.scm.XceiverClientSpi;
-=======
->>>>>>> a3556640
 import org.apache.hadoop.hdds.scm.container.common.helpers.StorageContainerException;
 import org.apache.hadoop.hdds.scm.pipeline.PipelineID;
 import org.apache.hadoop.hdds.security.token.TokenVerifier;
@@ -116,22 +97,14 @@
 import org.apache.hadoop.util.Sets;
 import org.apache.hadoop.util.Time;
 import org.apache.ozone.test.GenericTestUtils;
-<<<<<<< HEAD
 import org.apache.ozone.test.GenericTestUtils.LogCapturer;
-import org.apache.ratis.thirdparty.com.google.protobuf.ByteString;
-=======
->>>>>>> a3556640
 import org.junit.jupiter.api.Assertions;
 import org.junit.jupiter.api.BeforeEach;
 import org.junit.jupiter.api.Test;
 import org.junit.jupiter.api.io.TempDir;
 import org.mockito.Mockito;
-<<<<<<< HEAD
-import org.mockito.invocation.InvocationOnMock;
 import org.slf4j.Logger;
 import org.slf4j.LoggerFactory;
-=======
->>>>>>> a3556640
 
 /**
  * Unit tests for {@link KeyValueHandler}.
@@ -153,31 +126,8 @@
   private HddsDispatcher dispatcher;
   private KeyValueHandler handler;
   private OzoneConfiguration conf;
-<<<<<<< HEAD
+  private ContainerSet mockContainerSet;
   private long maxContainerSize;
-
-  /**
-   * Number of corrupt blocks and chunks.
-   */
-  public static Stream<Arguments> corruptionValues() {
-    return Stream.of(
-        Arguments.of(5, 0),
-        Arguments.of(0, 5),
-        Arguments.of(0, 10),
-        Arguments.of(10, 0),
-        Arguments.of(5, 10),
-        Arguments.of(10, 5),
-        Arguments.of(2, 3),
-        Arguments.of(3, 2),
-        Arguments.of(4, 6),
-        Arguments.of(6, 4),
-        Arguments.of(6, 9),
-        Arguments.of(9, 6)
-    );
-  }
-=======
-  private ContainerSet mockContainerSet;
->>>>>>> a3556640
 
   @BeforeEach
   public void setup() throws IOException {
@@ -201,13 +151,10 @@
         mock(ContainerMetrics.class),
         mock(TokenVerifier.class)
     );
-<<<<<<< HEAD
 
     maxContainerSize = (long) conf.getStorageSize(
         ScmConfigKeys.OZONE_SCM_CONTAINER_SIZE,
         ScmConfigKeys.OZONE_SCM_CONTAINER_SIZE_DEFAULT, StorageUnit.BYTES);
-=======
->>>>>>> a3556640
   }
 
   /**
@@ -444,7 +391,7 @@
     final long containerID = 1L;
     final String clusterId = UUID.randomUUID().toString();
     final String datanodeId = UUID.randomUUID().toString();
-    final ConfigurationSource conf = new OzoneConfiguration();
+    conf = new OzoneConfiguration();
     final ContainerSet containerSet = spy(newContainerSet());
     final MutableVolumeSet volumeSet = mock(MutableVolumeSet.class);
 
@@ -607,7 +554,7 @@
     final HddsVolume hddsVolume = mock(HddsVolume.class);
     when(hddsVolume.getDeletedContainerDir()).thenReturn(new File(""));
 
-    final ConfigurationSource conf = new OzoneConfiguration();
+    conf = new OzoneConfiguration();
     final ContainerMetrics metrics = ContainerMetrics.create(conf);
     final AtomicInteger icrReceived = new AtomicInteger(0);
     final long containerBytesUsed = 1024 * 1024;
@@ -694,131 +641,6 @@
     Assertions.assertEquals(1, icrCount.get());
   }
 
-<<<<<<< HEAD
-  @ParameterizedTest
-  @MethodSource("corruptionValues")
-  public void testFullContainerReconciliation(int numBlocks, int numChunks) throws Exception {
-    KeyValueHandler kvHandler = createKeyValueHandler(tempDir);
-    ContainerChecksumTreeManager checksumManager = kvHandler.getChecksumManager();
-    DNContainerOperationClient dnClient = new DNContainerOperationClient(conf, null, null);
-    final long containerID = 100L;
-    // Create 3 containers with 15 blocks each and 3 replicas.
-    List<KeyValueContainer> containers = createContainerWithBlocks(kvHandler, containerID, 15, 3);
-    assertEquals(3, containers.size());
-
-    // Introduce corruption in each container on different replicas.
-    introduceCorruption(kvHandler, containers.get(1), numBlocks, numChunks, false);
-    introduceCorruption(kvHandler, containers.get(2), numBlocks, numChunks, true);
-
-    // Without reconciliation, checksums should be different because of the corruption.
-    Set<Long> checksumsBeforeReconciliation = new HashSet<>();
-    for (KeyValueContainer kvContainer : containers) {
-      Optional<ContainerProtos.ContainerChecksumInfo> containerChecksumInfo =
-          checksumManager.read(kvContainer.getContainerData());
-      assertTrue(containerChecksumInfo.isPresent());
-      long dataChecksum = containerChecksumInfo.get().getContainerMerkleTree().getDataChecksum();
-      assertEquals(kvContainer.getContainerData().getDataChecksum(), dataChecksum);
-      checksumsBeforeReconciliation.add(dataChecksum);
-    }
-    // There should be more than 1 checksum because of the corruption.
-    assertTrue(checksumsBeforeReconciliation.size() > 1);
-
-    List<DatanodeDetails> datanodes = ImmutableList.of(randomDatanodeDetails(), randomDatanodeDetails(),
-        randomDatanodeDetails());
-    Map<String, KeyValueContainer> dnToContainerMap = new HashMap<>();
-    dnToContainerMap.put(datanodes.get(0).getUuidString(), containers.get(0));
-    dnToContainerMap.put(datanodes.get(1).getUuidString(), containers.get(1));
-    dnToContainerMap.put(datanodes.get(2).getUuidString(), containers.get(2));
-
-    // Setup mock for each datanode network calls needed for reconciliation.
-    try (MockedStatic<ContainerProtocolCalls> containerProtocolMock =
-             Mockito.mockStatic(ContainerProtocolCalls.class)) {
-      mockContainerProtocolCalls(containerProtocolMock, dnToContainerMap, checksumManager, kvHandler, containerID);
-
-      kvHandler.reconcileContainer(dnClient, containers.get(0), Sets.newHashSet(datanodes));
-      kvHandler.reconcileContainer(dnClient, containers.get(1), Sets.newHashSet(datanodes));
-      kvHandler.reconcileContainer(dnClient, containers.get(2), Sets.newHashSet(datanodes));
-
-      // After reconciliation, checksums should be the same for all containers.
-      ContainerProtos.ContainerChecksumInfo prevContainerChecksumInfo = null;
-      for (KeyValueContainer kvContainer : containers) {
-        kvHandler.createContainerMerkleTree(kvContainer);
-        Optional<ContainerProtos.ContainerChecksumInfo> containerChecksumInfo =
-            checksumManager.read(kvContainer.getContainerData());
-        assertTrue(containerChecksumInfo.isPresent());
-        long dataChecksum = containerChecksumInfo.get().getContainerMerkleTree().getDataChecksum();
-        assertEquals(kvContainer.getContainerData().getDataChecksum(), dataChecksum);
-        if (prevContainerChecksumInfo != null) {
-          assertEquals(prevContainerChecksumInfo.getContainerMerkleTree().getDataChecksum(), dataChecksum);
-        }
-        prevContainerChecksumInfo = containerChecksumInfo.get();
-      }
-    }
-  }
-
-  private void mockContainerProtocolCalls(MockedStatic<ContainerProtocolCalls> containerProtocolMock,
-                                          Map<String, KeyValueContainer> dnToContainerMap,
-                                          ContainerChecksumTreeManager checksumManager,
-                                          KeyValueHandler kvHandler,
-                                          long containerID) {
-    // Mock getContainerChecksumInfo
-    containerProtocolMock.when(() -> ContainerProtocolCalls.getContainerChecksumInfo(any(), anyLong(), any()))
-        .thenAnswer(inv -> {
-          XceiverClientSpi xceiverClientSpi = inv.getArgument(0);
-          Pipeline pipeline = xceiverClientSpi.getPipeline();
-          assertEquals(1, pipeline.size());
-          DatanodeDetails dn = pipeline.getFirstNode();
-          KeyValueContainer container = dnToContainerMap.get(dn.getUuidString());
-          ByteString checksumInfo = checksumManager.getContainerChecksumInfo(container.getContainerData());
-          return ContainerProtos.GetContainerChecksumInfoResponseProto.newBuilder()
-              .setContainerID(containerID)
-              .setContainerChecksumInfo(checksumInfo)
-              .build();
-        });
-
-    // Mock getBlock
-    containerProtocolMock.when(() -> ContainerProtocolCalls.getBlock(any(), any(), any(), any(), anyMap()))
-        .thenAnswer(inv -> {
-          XceiverClientSpi xceiverClientSpi = inv.getArgument(0);
-          Pipeline pipeline = xceiverClientSpi.getPipeline();
-          assertEquals(1, pipeline.size());
-          DatanodeDetails dn = pipeline.getFirstNode();
-          KeyValueContainer container = dnToContainerMap.get(dn.getUuidString());
-          ContainerProtos.BlockData blockData = kvHandler.getBlockManager().getBlock(container, inv.getArgument(2))
-                .getProtoBufMessage();
-          return ContainerProtos.GetBlockResponseProto.newBuilder()
-              .setBlockData(blockData)
-              .build();
-        });
-
-    // Mock readChunk
-    containerProtocolMock.when(() -> ContainerProtocolCalls.readChunk(any(), any(), any(), any(), any()))
-        .thenAnswer(inv -> {
-          XceiverClientSpi xceiverClientSpi = inv.getArgument(0);
-          Pipeline pipeline = xceiverClientSpi.getPipeline();
-          assertEquals(1, pipeline.size());
-          DatanodeDetails dn = pipeline.getFirstNode();
-          KeyValueContainer container = dnToContainerMap.get(dn.getUuidString());
-          return createReadChunkResponse(inv, container, kvHandler);
-        });
-  }
-
-  // Helper method to create readChunk responses
-  private ContainerProtos.ReadChunkResponseProto createReadChunkResponse(InvocationOnMock inv,
-                                                                         KeyValueContainer container,
-                                                                         KeyValueHandler kvHandler) throws IOException {
-    ContainerProtos.DatanodeBlockID blockId = inv.getArgument(2);
-    ContainerProtos.ChunkInfo chunkInfo = inv.getArgument(1);
-    return ContainerProtos.ReadChunkResponseProto.newBuilder()
-        .setBlockID(blockId)
-        .setChunkData(chunkInfo)
-        .setData(kvHandler.getChunkManager().readChunk(container, BlockID.getFromProtobuf(blockId),
-                ChunkInfo.getFromProtoBuf(chunkInfo), null).toByteString())
-        .build();
-  }
-
-=======
->>>>>>> a3556640
   @Test
   public void testGetContainerChecksumInfoOnInvalidContainerStates() {
     when(handler.handleGetContainerChecksumInfo(any(), any())).thenCallRealMethod();
@@ -922,12 +744,7 @@
   }
 
   private KeyValueHandler createKeyValueHandler(Path path) throws IOException {
-<<<<<<< HEAD
     final ContainerSet containerSet = newContainerSet();
-=======
-    final ContainerSet containerSet = new ContainerSet(1000);
-
->>>>>>> a3556640
     final MutableVolumeSet volumeSet = mock(MutableVolumeSet.class);
 
     HddsVolume hddsVolume = new HddsVolume.Builder(path.toString()).conf(conf)
