/**
 * Licensed to the Apache Software Foundation (ASF) under one
 * or more contributor license agreements.  See the NOTICE file
 * distributed with this work for additional information
 * regarding copyright ownership.  The ASF licenses this file
 * to you under the Apache License, Version 2.0 (the
 * "License"); you may not use this file except in compliance
 * with the License.  You may obtain a copy of the License at
 *
 *     http://www.apache.org/licenses/LICENSE-2.0
 *
 * Unless required by applicable law or agreed to in writing, software
 * distributed under the License is distributed on an "AS IS" BASIS,
 * WITHOUT WARRANTIES OR CONDITIONS OF ANY KIND, either express or implied.
 * See the License for the specific language governing permissions and
 * limitations under the License.
 */

/**
 * These .proto interfaces are private and unstable.
 * Please see http://wiki.apache.org/hadoop/Compatibility
 * for what changes are allowed for a *unstable* .proto interface.
 */

syntax = "proto2";
option java_package = "org.apache.hadoop.ozone.protocol.proto";
option java_outer_classname = "OzoneManagerProtocolProtos";
option java_generic_services = true;
option java_generate_equals_and_hash = true;
package hadoop.ozone;

/**
This file contains the protocol to communicate with
Ozone Manager. Ozone Manager manages the namespace for ozone.
This is similar to Namenode for Ozone.
*/

import "hdds.proto";
import "Security.proto";

enum Type {
  UnknownCommand = 0;
  CreateVolume = 11;
  SetVolumeProperty = 12;
  CheckVolumeAccess = 13;
  InfoVolume = 14;
  DeleteVolume = 15;
  ListVolume = 16;

  CreateBucket = 21;
  InfoBucket = 22;
  SetBucketProperty = 23;
  DeleteBucket = 24;
  ListBuckets = 25;

  CreateKey = 31;
  LookupKey = 32;
  RenameKey = 33;
  DeleteKey = 34;
  ListKeys = 35;
  CommitKey = 36;
  AllocateBlock = 37;
  DeleteKeys = 38;
  RenameKeys = 39;
  DeleteOpenKeys = 40;

  InitiateMultiPartUpload = 45;
  CommitMultiPartUpload = 46;
  CompleteMultiPartUpload = 47;
  AbortMultiPartUpload = 48;
  GetS3Secret = 49;
  ListMultiPartUploadParts = 50;

  ServiceList = 51;
  DBUpdates = 53;
  FinalizeUpgrade = 54;
  FinalizeUpgradeProgress = 55;
  Prepare = 56;
  PrepareStatus = 57;
  CancelPrepare = 58;

  GetDelegationToken = 61;
  RenewDelegationToken = 62;
  CancelDelegationToken = 63;

  GetFileStatus = 70;
  CreateDirectory = 71;
  CreateFile = 72;
  LookupFile = 73;
  ListStatus = 74;
  AddAcl = 75;
  RemoveAcl = 76;
  SetAcl = 77;
  GetAcl = 78;

  PurgeKeys = 81;

  ListMultipartUploads = 82;

  ListTrash = 91;
  RecoverTrash = 92;

  RevokeS3Secret = 93;

  PurgePaths = 94; // [deprecated = true]
  PurgeDirectories = 95;

  CreateTenant = 96;
  DeleteTenant = 97;
  ListTenant = 98;

  TenantGetUserInfo = 99;
  TenantAssignUserAccessId = 100;
  TenantRevokeUserAccessId = 101;

  TenantAssignAdmin = 102;
  TenantRevokeAdmin = 103;

  GetS3VolumeContext = 104;
  TenantListUser = 105;

  SetS3Secret = 106;

  SetRangerServiceVersion = 107;
  RangerBGSync = 109;

  EchoRPC = 110;
  GetKeyInfo = 111;

  CreateSnapshot = 112;
  ListSnapshot = 113;
  SnapshotDiff = 114;
  DeleteSnapshot = 115;
  SnapshotMoveDeletedKeys = 116;
  TransferLeadership = 117;
  SnapshotPurge = 118;
  RecoverLease = 119;
  SetTimes = 120;
  RefetchSecretKey = 121;
  ListSnapshotDiffJobs = 122;
  CancelSnapshotDiff = 123;
  SetSafeMode = 124;
  PrintCompactionLogDag = 125;
  ListKeysLight = 126;
  AbortExpiredMultiPartUploads = 127;
  SetSnapshotProperty = 128;
  ListStatusLight = 129;
  GetSnapshotInfo = 130;
<<<<<<< HEAD

  ListOpenFiles = 132;
=======
  RenameSnapshot = 131;
>>>>>>> 54548aa7
}

enum SafeMode {
    ENTER = 1;
    LEAVE = 2;
    FORCE_EXIT = 3;
    GET = 4;
}

message OMRequest {
  required Type cmdType = 1; // Type of the command

  // A string that identifies this command, we generate  Trace ID in Ozone
  // frontend and this allows us to trace that command all over ozone.
  optional string traceID = 2;

  required string clientId = 3;

  optional UserInfo userInfo = 4;
  optional uint32 version = 5;

  optional LayoutVersion layoutVersion = 6;

  optional CreateVolumeRequest              createVolumeRequest            = 11;
  optional SetVolumePropertyRequest         setVolumePropertyRequest       = 12;
  optional CheckVolumeAccessRequest         checkVolumeAccessRequest       = 13;
  optional InfoVolumeRequest                infoVolumeRequest              = 14;
  optional DeleteVolumeRequest              deleteVolumeRequest            = 15;
  optional ListVolumeRequest                listVolumeRequest              = 16;

  optional CreateBucketRequest              createBucketRequest            = 21;
  optional InfoBucketRequest                infoBucketRequest              = 22;
  optional SetBucketPropertyRequest         setBucketPropertyRequest       = 23;
  optional DeleteBucketRequest              deleteBucketRequest            = 24;
  optional ListBucketsRequest               listBucketsRequest             = 25;

  optional CreateKeyRequest                 createKeyRequest               = 31;
  optional LookupKeyRequest                 lookupKeyRequest               = 32;
  optional RenameKeyRequest                 renameKeyRequest               = 33;
  optional DeleteKeyRequest                 deleteKeyRequest               = 34;
  optional ListKeysRequest                  listKeysRequest                = 35;
  optional CommitKeyRequest                 commitKeyRequest               = 36;
  optional AllocateBlockRequest             allocateBlockRequest           = 37;
  optional DeleteKeysRequest                deleteKeysRequest              = 38;
  optional RenameKeysRequest                renameKeysRequest              = 39;
  optional DeleteOpenKeysRequest            deleteOpenKeysRequest          = 40;

  optional MultipartInfoInitiateRequest     initiateMultiPartUploadRequest = 45;
  optional MultipartCommitUploadPartRequest commitMultiPartUploadRequest   = 46;
  optional MultipartUploadCompleteRequest   completeMultiPartUploadRequest = 47;
  optional MultipartUploadAbortRequest      abortMultiPartUploadRequest    = 48;
  optional GetS3SecretRequest               getS3SecretRequest             = 49;
  optional MultipartUploadListPartsRequest  listMultipartUploadPartsRequest = 50;

  optional ServiceListRequest               serviceListRequest             = 51;
  optional DBUpdatesRequest                  dbUpdatesRequest              = 53;
  optional FinalizeUpgradeRequest           finalizeUpgradeRequest         = 54;
  optional FinalizeUpgradeProgressRequest   finalizeUpgradeProgressRequest = 55;
  optional PrepareRequest                   prepareRequest                 = 56;
  optional PrepareStatusRequest             prepareStatusRequest           = 57;
  optional CancelPrepareRequest             cancelPrepareRequest           = 58;

  optional hadoop.common.GetDelegationTokenRequestProto getDelegationTokenRequest = 61;
  optional hadoop.common.RenewDelegationTokenRequestProto renewDelegationTokenRequest= 62;
  optional hadoop.common.CancelDelegationTokenRequestProto cancelDelegationTokenRequest = 63;
  optional UpdateGetDelegationTokenRequest updateGetDelegationTokenRequest = 64;
  optional UpdateRenewDelegationTokenRequest updatedRenewDelegationTokenRequest = 65;

  optional GetFileStatusRequest             getFileStatusRequest           = 70;
  optional CreateDirectoryRequest           createDirectoryRequest         = 71;
  optional CreateFileRequest                createFileRequest              = 72;
  optional LookupFileRequest                lookupFileRequest              = 73;
  optional ListStatusRequest                listStatusRequest              = 74;
  optional AddAclRequest                    addAclRequest                  = 75;
  optional RemoveAclRequest                 removeAclRequest               = 76;
  optional SetAclRequest                    setAclRequest                  = 77;
  optional GetAclRequest                    getAclRequest                  = 78;

  optional PurgeKeysRequest                 purgeKeysRequest               = 81;

  optional UpdateGetS3SecretRequest         updateGetS3SecretRequest       = 82;
  optional ListMultipartUploadsRequest      listMultipartUploadsRequest    = 83;

  optional ListTrashRequest                 listTrashRequest               = 91;
  optional RecoverTrashRequest              RecoverTrashRequest            = 92;

  optional RevokeS3SecretRequest            RevokeS3SecretRequest          = 93;

  optional PurgePathsRequest                purgePathsRequest              = 94 [deprecated = true];
  optional PurgeDirectoriesRequest          purgeDirectoriesRequest        = 108;

  optional S3Authentication                 s3Authentication               = 95;

  optional CreateTenantRequest              CreateTenantRequest            = 96;
  optional DeleteTenantRequest              DeleteTenantRequest            = 97;
  optional ListTenantRequest                ListTenantRequest              = 98;

  optional TenantGetUserInfoRequest         TenantGetUserInfoRequest       = 99;
  optional TenantAssignUserAccessIdRequest  TenantAssignUserAccessIdRequest= 100;
  optional TenantRevokeUserAccessIdRequest  TenantRevokeUserAccessIdRequest= 101;

  optional TenantAssignAdminRequest         TenantAssignAdminRequest       = 102;
  optional TenantRevokeAdminRequest         TenantRevokeAdminRequest       = 103;

  optional GetS3VolumeContextRequest        getS3VolumeContextRequest      = 104;
  optional TenantListUserRequest            tenantListUserRequest          = 105;

  optional SetS3SecretRequest               SetS3SecretRequest             = 106;

  optional SetRangerServiceVersionRequest   SetRangerServiceVersionRequest = 107;
  optional RangerBGSyncRequest              RangerBGSyncRequest            = 109;

  optional EchoRPCRequest                   EchoRPCRequest                 = 110;
  optional GetKeyInfoRequest                GetKeyInfoRequest              = 111;

  optional CreateSnapshotRequest            CreateSnapshotRequest          = 112;
  optional ListSnapshotRequest              ListSnapshotRequest            = 113;
  optional SnapshotDiffRequest              snapshotDiffRequest            = 114;
  optional DeleteSnapshotRequest            DeleteSnapshotRequest          = 115;
  optional SnapshotMoveDeletedKeysRequest   SnapshotMoveDeletedKeysRequest = 116;

  optional hdds.TransferLeadershipRequestProto      TransferOmLeadershipRequest    = 117;
  optional SnapshotPurgeRequest             SnapshotPurgeRequest           = 118;

  optional RecoverLeaseRequest              RecoverLeaseRequest            = 119;
  optional SetTimesRequest                  SetTimesRequest                = 120;
  optional RefetchSecretKeyRequest          RefetchSecretKeyRequest        = 121;
  optional ListSnapshotDiffJobRequest       ListSnapshotDiffJobRequest     = 122;
  optional CancelSnapshotDiffRequest        CancelSnapshotDiffRequest      = 123;
  optional SetSafeModeRequest               SetSafeModeRequest             = 124;
  optional PrintCompactionLogDagRequest     PrintCompactionLogDagRequest   = 125;

  optional MultipartUploadsExpiredAbortRequest multipartUploadsExpiredAbortRequest = 126;
  optional SetSnapshotPropertyRequest       SetSnapshotPropertyRequest     = 127;
  optional SnapshotInfoRequest              SnapshotInfoRequest            = 128;
<<<<<<< HEAD

  optional ListOpenFilesRequest             ListOpenFilesRequest           = 132;
=======
  optional RenameSnapshotRequest            RenameSnapshotRequest          = 129;
>>>>>>> 54548aa7
}

message OMResponse {
  required Type cmdType = 1; // Type of the command

  // A string that identifies this command, we generate  Trace ID in Ozone
  // frontend and this allows us to trace that command all over ozone.
  optional string traceID = 2;

  optional bool success = 3 [default=true];

  optional string message = 4;

  required Status status = 5;

  optional string leaderOMNodeId = 6;

  optional CreateVolumeResponse              createVolumeResponse          = 11;
  optional SetVolumePropertyResponse         setVolumePropertyResponse     = 12;
  optional CheckVolumeAccessResponse         checkVolumeAccessResponse     = 13;
  optional InfoVolumeResponse                infoVolumeResponse            = 14;
  optional DeleteVolumeResponse              deleteVolumeResponse          = 15;
  optional ListVolumeResponse                listVolumeResponse            = 16;

  optional CreateBucketResponse              createBucketResponse          = 21;
  optional InfoBucketResponse                infoBucketResponse            = 22;
  optional SetBucketPropertyResponse         setBucketPropertyResponse     = 23;
  optional DeleteBucketResponse              deleteBucketResponse          = 24;
  optional ListBucketsResponse               listBucketsResponse           = 25;

  optional CreateKeyResponse                 createKeyResponse             = 31;
  optional LookupKeyResponse                 lookupKeyResponse             = 32;
  optional RenameKeyResponse                 renameKeyResponse             = 33;
  optional DeleteKeyResponse                 deleteKeyResponse             = 34;
  optional ListKeysResponse                  listKeysResponse              = 35;
  optional CommitKeyResponse                 commitKeyResponse             = 36;
  optional AllocateBlockResponse             allocateBlockResponse         = 37;
  optional DeleteKeysResponse                deleteKeysResponse            = 38;
  optional RenameKeysResponse                renameKeysResponse            = 39;

  optional MultipartInfoInitiateResponse   initiateMultiPartUploadResponse = 45;
  optional MultipartCommitUploadPartResponse commitMultiPartUploadResponse = 46;
  optional MultipartUploadCompleteResponse completeMultiPartUploadResponse = 47;
  optional MultipartUploadAbortResponse    abortMultiPartUploadResponse    = 48;
  optional GetS3SecretResponse               getS3SecretResponse           = 49;
  optional MultipartUploadListPartsResponse listMultipartUploadPartsResponse = 50;

  optional ServiceListResponse               ServiceListResponse           = 51;
  optional DBUpdatesResponse                 dbUpdatesResponse             = 52;
  optional FinalizeUpgradeResponse           finalizeUpgradeResponse       = 54;
  optional FinalizeUpgradeProgressResponse finalizeUpgradeProgressResponse = 55;
  optional PrepareResponse                 prepareResponse                 = 56;
  optional PrepareStatusResponse           prepareStatusResponse           = 57;
  optional CancelPrepareResponse           cancelPrepareResponse           = 58;

  optional GetDelegationTokenResponseProto getDelegationTokenResponse = 61;
  optional RenewDelegationTokenResponseProto renewDelegationTokenResponse = 62;
  optional CancelDelegationTokenResponseProto cancelDelegationTokenResponse = 63;

  optional GetFileStatusResponse              getFileStatusResponse        = 70;
  optional CreateDirectoryResponse            createDirectoryResponse      = 71;
  optional CreateFileResponse                 createFileResponse           = 72;
  optional LookupFileResponse                 lookupFileResponse           = 73;
  optional ListStatusResponse                 listStatusResponse           = 74;
  optional AddAclResponse                    addAclResponse                = 75;
  optional RemoveAclResponse                 removeAclResponse             = 76;
  optional SetAclResponse                   setAclResponse                 = 77;
  optional GetAclResponse                    getAclResponse                = 78;

  optional PurgeKeysResponse                  purgeKeysResponse            = 81;

  optional ListMultipartUploadsResponse listMultipartUploadsResponse = 82;

  optional ListTrashResponse                  listTrashResponse            = 91;
  optional RecoverTrashResponse               RecoverTrashResponse         = 92;
  optional PurgePathsResponse                 purgePathsResponse           = 93 [deprecated = true];
  optional PurgeDirectoriesResponse           purgeDirectoriesResponse     = 108;

  // Skipped 94/95 to align with OMRequest
  optional CreateTenantResponse              CreateTenantResponse          = 96;
  optional DeleteTenantResponse              DeleteTenantResponse          = 97;
  optional ListTenantResponse                ListTenantResponse            = 98;

  optional TenantGetUserInfoResponse         TenantGetUserInfoResponse     = 99;
  optional TenantAssignUserAccessIdResponse  TenantAssignUserAccessIdResponse = 100;
  optional TenantRevokeUserAccessIdResponse  TenantRevokeUserAccessIdResponse = 101;

  optional TenantAssignAdminResponse         TenantAssignAdminResponse     = 102;
  optional TenantRevokeAdminResponse         TenantRevokeAdminResponse     = 103;

  optional GetS3VolumeContextResponse        getS3VolumeContextResponse    = 104;
  optional TenantListUserResponse            tenantListUserResponse        = 105;

  optional SetS3SecretResponse               SetS3SecretResponse           = 106;

  optional SetRangerServiceVersionResponse   SetRangerServiceVersionResponse = 107;
  optional RangerBGSyncResponse              RangerBGSyncResponse          = 109;

  optional EchoRPCResponse                   EchoRPCResponse               = 110;
  optional GetKeyInfoResponse                GetKeyInfoResponse            = 111;

  optional CreateSnapshotResponse            CreateSnapshotResponse        = 112;
  optional ListSnapshotResponse              ListSnapshotResponse          = 113;
  optional SnapshotDiffResponse              snapshotDiffResponse          = 114;
  optional DeleteSnapshotResponse            DeleteSnapshotResponse        = 115;
  optional SnapshotMoveDeletedKeysResponse   SnapshotMoveDeletedKeysResponse = 116;

  optional hdds.TransferLeadershipResponseProto   TransferOmLeadershipResponse  = 117;
  optional SnapshotPurgeResponse              SnapshotPurgeResponse        = 118;
  optional RecoverLeaseResponse              RecoverLeaseResponse          = 119;
  optional SetTimesResponse                  SetTimesResponse              = 120;
  optional RefetchSecretKeyResponse          RefetchSecretKeyResponse      = 121;
  optional ListSnapshotDiffJobResponse       ListSnapshotDiffJobResponse   = 122;
  optional CancelSnapshotDiffResponse        cancelSnapshotDiffResponse    = 123;
  optional SetSafeModeResponse               SetSafeModeResponse           = 124;
  optional PrintCompactionLogDagResponse     PrintCompactionLogDagResponse = 125;
  optional ListKeysLightResponse             listKeysLightResponse         = 126;
  optional MultipartUploadsExpiredAbortResponse multipartUploadsExpiredAbortResponse = 127;
  optional SetSnapshotPropertyResponse       SetSnapshotPropertyResponse   = 128;
  optional ListStatusLightResponse           listStatusLightResponse       = 129;
  optional SnapshotInfoResponse              SnapshotInfoResponse          = 130;
  optional OMLockDetailsProto                omLockDetails                 = 131;
<<<<<<< HEAD

  optional ListOpenFilesResponse             ListOpenFilesResponse         = 132;
=======
  optional RenameSnapshotResponse            RenameSnapshotResponse        = 132;
>>>>>>> 54548aa7
}

enum Status {
    OK = 1;
    VOLUME_NOT_UNIQUE = 2;
    VOLUME_NOT_FOUND = 3;
    VOLUME_NOT_EMPTY = 4;
    VOLUME_ALREADY_EXISTS = 5;
    USER_NOT_FOUND = 6;
    USER_TOO_MANY_VOLUMES = 7;
    BUCKET_NOT_FOUND = 8;
    BUCKET_NOT_EMPTY = 9;
    BUCKET_ALREADY_EXISTS = 10;
    KEY_ALREADY_EXISTS = 11;
    KEY_NOT_FOUND = 12;
    INVALID_KEY_NAME = 13;
    ACCESS_DENIED = 14;
    INTERNAL_ERROR = 15;
    KEY_ALLOCATION_ERROR = 16;
    KEY_DELETION_ERROR = 17;
    KEY_RENAME_ERROR = 18;
    METADATA_ERROR = 19;
    OM_NOT_INITIALIZED = 20;
    SCM_VERSION_MISMATCH_ERROR = 21;

    INITIATE_MULTIPART_UPLOAD_ERROR = 24;
    MULTIPART_UPLOAD_PARTFILE_ERROR = 25;
    NO_SUCH_MULTIPART_UPLOAD_ERROR = 26;
    MISMATCH_MULTIPART_LIST = 27;
    MISSING_UPLOAD_PARTS = 28;
    COMPLETE_MULTIPART_UPLOAD_ERROR = 29;
    ENTITY_TOO_SMALL = 30;
    ABORT_MULTIPART_UPLOAD_FAILED = 31;

    S3_SECRET_NOT_FOUND = 32;

    INVALID_AUTH_METHOD = 33;
    INVALID_TOKEN = 34;
    TOKEN_EXPIRED = 35;
    TOKEN_ERROR_OTHER = 36;
    LIST_MULTIPART_UPLOAD_PARTS_FAILED = 37;
    SCM_IN_SAFE_MODE = 38;
    INVALID_REQUEST = 39;

    BUCKET_ENCRYPTION_KEY_NOT_FOUND = 40;
    UNKNOWN_CIPHER_SUITE = 41;
    INVALID_KMS_PROVIDER = 42;
    TOKEN_CREATION_ERROR = 43;

    FILE_NOT_FOUND = 44;
    DIRECTORY_NOT_FOUND = 45;
    FILE_ALREADY_EXISTS = 46;
    NOT_A_FILE = 47;
    PERMISSION_DENIED = 48;
    TIMEOUT = 49;
    PREFIX_NOT_FOUND=50;

    RATIS_ERROR = 52;

    INVALID_PATH_IN_ACL_REQUEST = 53; // Invalid path name in acl request.

    USER_MISMATCH = 54; // Error code when requested user name passed is
    // different from remote user.

    INVALID_PART = 55;
    INVALID_PART_ORDER = 56;
    SCM_GET_PIPELINE_EXCEPTION = 57;
    INVALID_BUCKET_NAME = 58;

    CANNOT_CREATE_DIRECTORY_AT_ROOT = 59;
    DIRECTORY_ALREADY_EXISTS = 60;

    INVALID_VOLUME_NAME = 61;

    PARTIAL_DELETE = 62;

    DETECTED_LOOP_IN_BUCKET_LINKS = 63;

    NOT_SUPPORTED_OPERATION = 64;

    PARTIAL_RENAME = 65;

    QUOTA_EXCEEDED = 66;

    QUOTA_ERROR = 67;

    DIRECTORY_NOT_EMPTY = 68;

    PERSIST_UPGRADE_TO_LAYOUT_VERSION_FAILED = 69;
    REMOVE_UPGRADE_TO_LAYOUT_VERSION_FAILED = 70;
    UPDATE_LAYOUT_VERSION_FAILED = 71;
    LAYOUT_FEATURE_FINALIZATION_FAILED = 72;
    PREPARE_FAILED = 73;
    NOT_SUPPORTED_OPERATION_WHEN_PREPARED = 74;
    NOT_SUPPORTED_OPERATION_PRIOR_FINALIZATION = 75;

    TENANT_NOT_FOUND = 76;
    TENANT_ALREADY_EXISTS = 77;
    INVALID_TENANT_ID = 78;

    ACCESS_ID_NOT_FOUND = 79;
    TENANT_USER_ACCESS_ID_ALREADY_EXISTS = 80;
    INVALID_TENANT_USERNAME = 81;
    INVALID_ACCESS_ID = 82;
    TENANT_AUTHORIZER_ERROR = 83;

    VOLUME_IS_REFERENCED = 84;
    TENANT_NOT_EMPTY = 85;

    FEATURE_NOT_ENABLED = 86;

    INVALID_SNAPSHOT_ERROR = 87;

    CONTAINS_SNAPSHOT = 88;
    SSL_CONNECTION_FAILURE = 89;
    RENAME_OPEN_FILE = 90;
    UNAUTHORIZED = 91;

    S3_SECRET_ALREADY_EXISTS = 92;

    INVALID_PATH = 93;

    TOO_MANY_BUCKETS = 94;

    KEY_UNDER_LEASE_RECOVERY = 95;
    KEY_ALREADY_CLOSED = 96;
    KEY_UNDER_LEASE_SOFT_LIMIT_PERIOD = 97;

}

/**
    This command acts as a list command for deleted keys that are still present
    in the deleted table on Ozone Manager.
*/
message ListTrashRequest {
  required string volumeName = 1;
  required string bucketName = 2;
  optional string startKeyName = 3;
  optional string keyPrefix = 4;
  optional int32 maxKeys = 5;
}

message ListTrashResponse {
  repeated RepeatedKeyInfo deletedKeys = 1;
}

/**
    This command acts as a recover command for deleted keys that are still
    in deleted table on Ozone Manager.
*/

message RecoverTrashRequest {
    required string volumeName = 1;
    required string bucketName = 2;
    required string keyName = 3;
    required string destinationBucket = 4;
}

message RecoverTrashResponse {
    required bool response = 1;
}

message VolumeInfo {
    required string adminName = 1;
    required string ownerName = 2;
    required string volume = 3;
    optional uint64 quotaInBytes = 4;
    repeated hadoop.hdds.KeyValue metadata = 5;
    repeated OzoneAclInfo volumeAcls = 6;
    optional uint64 creationTime = 7;
    optional uint64 objectID = 8;
    optional uint64 updateID = 9;
    optional uint64 modificationTime = 10;
    optional int64 quotaInNamespace = 11 [default = -2];
    optional uint64 usedNamespace = 12;
    optional int64 refCount = 13;
}

/**
    User information which will be extracted during RPC context and used
    during validating Acl.
*/
message UserInfo {
    optional string userName = 1;
    optional string remoteAddress = 3;
    optional string hostName = 4;
}

/**
  This will be used during OM HA, once leader generates token sends this
  request via ratis to persist to OM DB. This request will be internally used
   by OM for replicating token across a quorum of OMs.
*/
message UpdateGetDelegationTokenRequest {
    required GetDelegationTokenResponseProto getDelegationTokenResponse = 1;
    optional uint64 tokenRenewInterval = 2;
}

/**
  This will be used during OM HA, once leader renews token, sends this
   request via ratis to persist to OM DB. This request will be internally used
   by OM for replicating renewed token information across a quorum of OMs.
*/
message UpdateRenewDelegationTokenRequest {
    required hadoop.common.RenewDelegationTokenRequestProto
    renewDelegationTokenRequest = 1;
    required RenewDelegationTokenResponseProto renewDelegationTokenResponse = 2;
}

/**
    Creates a volume
*/
message CreateVolumeRequest {
    required VolumeInfo volumeInfo = 1;
}

message CreateVolumeResponse {

}

message UserVolumeInfo {
    repeated string volumeNames = 1;
    optional uint64 objectID = 2;
    optional uint64 updateID = 3;
}

/**
    Changes the Volume Properties -- like ownership and quota for a volume.
*/
message SetVolumePropertyRequest {
    required string volumeName = 1;
    optional string ownerName = 2;
    optional uint64 quotaInBytes = 3;
    optional uint64 modificationTime = 4;
    optional uint64 quotaInNamespace = 5;
}

message SetVolumePropertyResponse {
    optional bool response = 1;
}

message RefetchSecretKeyRequest {

}

message RefetchSecretKeyResponse {
    optional hdds.UUID id = 1;
}

/**
 * Checks if the user has specified permissions for the volume
 */
message CheckVolumeAccessRequest {
    required string volumeName = 1;
    required OzoneAclInfo userAcl = 2;
}

message CheckVolumeAccessResponse {

}


/**
    Returns information about a volume.
*/

message InfoVolumeRequest {
    required string volumeName = 1;
}

message InfoVolumeResponse {
    optional VolumeInfo volumeInfo = 2;
}

/**
    Deletes an existing volume.
*/
message DeleteVolumeRequest {
    required string volumeName = 1;
}

message DeleteVolumeResponse {

}


/**
    List Volumes -- List all volumes in the cluster or by user.
*/

message ListVolumeRequest {
    enum Scope {
        USER_VOLUMES = 1;   // User volumes -- called by user
        VOLUMES_BY_USER = 2; // User volumes - called by Admin
        VOLUMES_BY_CLUSTER = 3; // All volumes in the cluster
    }
    required Scope scope = 1;
    optional string userName = 2;
    optional string prefix = 3;
    optional string prevKey = 4;
    optional uint32 maxKeys = 5;
}

message ListVolumeResponse {
    repeated VolumeInfo volumeInfo = 2;
}

message BucketInfo {
    required string volumeName = 1;
    required string bucketName = 2;
    repeated OzoneAclInfo acls = 3;
    required bool isVersionEnabled = 4 [default = false];
    required StorageTypeProto storageType = 5 [default = DISK];
    optional uint64 creationTime = 6;
    repeated hadoop.hdds.KeyValue metadata = 7;
    optional BucketEncryptionInfoProto beinfo = 8;
    optional uint64 objectID = 9;
    optional uint64 updateID = 10;
    optional uint64 modificationTime = 11;
    optional string sourceVolume = 12;
    optional string sourceBucket = 13;
    optional uint64 usedBytes = 14;
    optional int64 quotaInBytes = 15 [default = -2];
    optional int64 quotaInNamespace = 16 [default = -2];
    optional uint64 usedNamespace = 17;
    optional BucketLayoutProto bucketLayout = 18;
    optional string owner = 19;
    optional hadoop.hdds.DefaultReplicationConfig defaultReplicationConfig = 20;
}

enum StorageTypeProto {
    DISK = 1;
    SSD = 2;
    ARCHIVE = 3;
    RAM_DISK = 4;
}

enum BucketLayoutProto {
    LEGACY = 1;
    FILE_SYSTEM_OPTIMIZED = 2;
    OBJECT_STORE = 3;
}

/**
 * Cipher suite.
 */
enum CipherSuiteProto {
    UNKNOWN = 1;
    AES_CTR_NOPADDING = 2;
}

/**
 * Crypto protocol version used to access encrypted files.
 */
enum CryptoProtocolVersionProto {
    UNKNOWN_PROTOCOL_VERSION = 1;
    ENCRYPTION_ZONES = 2;
}
/**
 * Encryption information for bucket (bucket key)
 */
message BucketEncryptionInfoProto {
    required string keyName = 1;
    optional CipherSuiteProto suite = 2;
    optional CryptoProtocolVersionProto cryptoProtocolVersion = 3;
}

/**
 * Encryption information for a file.
 */
message FileEncryptionInfoProto {
    required CipherSuiteProto suite = 1;
    required CryptoProtocolVersionProto cryptoProtocolVersion = 2;
    required bytes key = 3;
    required bytes iv = 4;
    required string keyName = 5;
    required string ezKeyVersionName = 6;
}

/**
 * Encryption information for an individual
 * file within an encryption zone
 */
message PerFileEncryptionInfoProto {
    required bytes key = 1;
    required bytes iv = 2;
    required string ezKeyVersionName = 3;
}

message DataEncryptionKeyProto {
    required uint32 keyId = 1;
    required bytes nonce = 3;
    required bytes encryptionKey = 4;
    required uint64 expiryDate = 5;
    optional string encryptionAlgorithm = 6;
}

message BucketArgs {
    required string volumeName = 1;
    required string bucketName = 2;
    optional bool isVersionEnabled = 5;
    optional StorageTypeProto storageType = 6;
    repeated hadoop.hdds.KeyValue metadata = 7;
    optional uint64 quotaInBytes = 8;
    optional uint64 quotaInNamespace = 9;
    optional string ownerName = 10;
    optional hadoop.hdds.DefaultReplicationConfig defaultReplicationConfig = 11;
    optional BucketEncryptionInfoProto bekInfo = 12;
}

message PrefixInfo {
    required string name = 1;
    repeated OzoneAclInfo acls = 2;
    repeated hadoop.hdds.KeyValue metadata = 3;
    optional uint64 objectID = 4;
    optional uint64 updateID = 5;
}

/**
 * SnapshotStatus - snapshot states.
 * Snapshot in one of : active or deleted state
 */
enum SnapshotStatusProto {
  SNAPSHOT_ACTIVE = 1;
  SNAPSHOT_DELETED = 2;
}

/**
 * SnapshotInfo table entry for Bucket/Volume snapshot metadata
 */
message SnapshotInfo {
  optional hadoop.hdds.UUID snapshotID = 1;
  optional string name = 2;
  optional string volumeName = 3;
  optional string bucketName = 4;
  optional SnapshotStatusProto snapshotStatus = 5;
  optional uint64 creationTime = 6;
  optional uint64 deletionTime = 7;
  optional hadoop.hdds.UUID pathPreviousSnapshotID = 8;
  optional hadoop.hdds.UUID globalPreviousSnapshotID = 9;
  optional string snapshotPath = 10;
  optional string checkpointDir = 11;
  optional int64 dbTxSequenceNumber = 12;
  optional bool deepClean = 13;
  optional bool sstFiltered = 14;
  // snapshot reference size before any key replication or EC
  optional uint64 referencedSize = 15;
  // snapshot reference size after replication
  optional uint64 referencedReplicatedSize = 16;
  // snapshot exclusive size before any key replication or EC
  optional uint64 exclusiveSize = 17;
  // snapshot exclusive size after replication
  optional uint64 exclusiveReplicatedSize = 18;
  // note: shared sizes can be calculated from: referenced - exclusive
  optional bool deepCleanedDeletedDir = 19;
}

message SnapshotDiffJobProto {
  optional uint64 creationTime = 1;
  optional string jobId = 2;
  optional SnapshotDiffResponse.JobStatusProto status = 3;
  optional string volume = 4;
  optional string bucket = 5;
  optional string fromSnapshot = 6;
  optional string toSnapshot = 7;
  optional bool forceFullDiff = 8;
  optional uint64 totalDiffEntries = 9;
  optional string message = 10;
  optional bool disableNativeDiff = 11;
}

message OzoneObj {
  enum ObjectType {
    VOLUME = 1;
    BUCKET = 2;
    KEY = 3;
    PREFIX = 4;
  }

  enum StoreType {
    OZONE = 1;
    S3 = 2;
  }
  required ObjectType resType = 1;
  required StoreType storeType = 2  [default = S3];
  required string path = 3;
}

message OzoneAclInfo {
    enum OzoneAclType {
        USER = 1;
        GROUP = 2;
        WORLD = 3;
        ANONYMOUS = 4;
        CLIENT_IP = 5;
    }

    enum OzoneAclScope {
      ACCESS = 0;
      DEFAULT = 1;
    }

    required OzoneAclType type = 1;
    required string name = 2;
    required bytes rights = 3;
    required OzoneAclScope aclScope = 4 [default = ACCESS];
}

message GetAclRequest {
  required OzoneObj obj = 1;
}

message GetAclResponse {
  repeated OzoneAclInfo acls = 1;
}

message AddAclRequest {
  required OzoneObj obj = 1;
  required OzoneAclInfo acl = 2;
  optional uint64 modificationTime = 3;
}

message AddAclResponse {
  required bool response = 1;
}

message RemoveAclRequest {
  required OzoneObj obj = 1;
  required OzoneAclInfo acl = 2;
  optional uint64 modificationTime = 3;
}

message RemoveAclResponse {
  required bool response = 1;
}

message SetAclRequest {
  required OzoneObj obj = 1;
  repeated OzoneAclInfo acl = 2;
  optional uint64 modificationTime = 3;
}

message SetAclResponse {
  required bool response = 1;
}

message CreateBucketRequest {
    required BucketInfo bucketInfo = 1;
}

message CreateBucketResponse {
}

message InfoBucketRequest {
    required string volumeName = 1;
    required string bucketName = 2;
}

message InfoBucketResponse {
    optional BucketInfo bucketInfo = 2;
}

message SetBucketPropertyRequest {
    optional BucketArgs bucketArgs = 1;
    optional uint64 modificationTime = 2;
}

message SetBucketPropertyResponse {
    optional bool response = 1;
}

message DeleteBucketRequest {
    required string volumeName = 1;
    required string bucketName = 2;
}

message DeleteBucketResponse {

}

message ListBucketsRequest {
    required string volumeName = 1;
    optional string startKey = 2;
    optional string prefix = 3;
    optional int32 count = 4;
    optional bool hasSnapshot = 5;
}

message ListBucketsResponse {

    repeated BucketInfo bucketInfo = 2;
}

message KeyArgs {
    required string volumeName = 1;
    required string bucketName = 2;
    required string keyName = 3;
    optional uint64 dataSize = 4;
    optional hadoop.hdds.ReplicationType type = 5 [default = NONE];
    optional hadoop.hdds.ReplicationFactor factor = 6 [default = ZERO];
    repeated KeyLocation keyLocations = 7;
    optional bool isMultipartKey = 8;
    optional string multipartUploadID = 9;
    optional uint32 multipartNumber = 10;
    repeated hadoop.hdds.KeyValue metadata = 11;
    repeated OzoneAclInfo acls = 12;
    // This will be set when the request is received in pre-Execute. This
    // value is used in setting creation/modification time depending on the
    // request type.
    optional uint64 modificationTime = 13;
    optional bool sortDatanodes = 14;

    // This will be set by leader OM in HA and update the original request.
    optional FileEncryptionInfoProto fileEncryptionInfo = 15;
    optional bool latestVersionLocation = 16;

    // This will be set when user performs delete directory recursively.
    optional bool recursive = 17;

    // When it is a head operation which is to check whether key exist
    optional bool headOp = 18;
    optional hadoop.hdds.ECReplicationConfig ecReplicationConfig = 19;
    // Force OM to update container cache location from SCL
    optional bool forceUpdateContainerCacheFromSCM = 20;
}

message KeyLocation {
    required hadoop.hdds.BlockID blockID = 1;
    required uint64 offset = 3;
    required uint64 length = 4;
    // indicated at which version this block gets created.
    optional uint64 createVersion = 5;
    optional hadoop.common.TokenProto token = 6;
    // Walk around to include pipeline info for client read/write
    // without talking to scm.
    // NOTE: the pipeline info may change after pipeline close.
    // So eventually, we will have to change back to call scm to
    // get the up to date pipeline information. This will need o3fs
    // provide not only a OM delegation token but also a SCM delegation token
    optional hadoop.hdds.Pipeline pipeline = 7;

    optional int32 partNumber = 9 [default = -1];
}

message KeyLocationList {
    optional uint64 version = 1;
    repeated KeyLocation keyLocations = 2;
    optional FileEncryptionInfoProto fileEncryptionInfo = 3;
    optional bool isMultipartKey = 4 [default = false];
}

/**
 * Checksum algorithms/types used in Ozone
 * Make sure this enum's integer values match enum values' id properties defined
 * in org.apache.hadoop.util.DataChecksum.Type
 */
enum ChecksumTypeProto {
  CHECKSUM_NULL = 0;
  CHECKSUM_CRC32 = 1;
  CHECKSUM_CRC32C = 2;
}

enum FileChecksumTypeProto {
  MD5CRC = 1;  // BlockChecksum obtained by taking the MD5 digest of chunk CRCs
  COMPOSITE_CRC = 2;  // Chunk-independent CRC, optionally striped
}

message CompositeCrcFileChecksumProto {
  required ChecksumTypeProto checksumType = 1;
  required uint32 bytesPerCrc = 2;
  required uint32 crc = 3;
}

message MD5MD5Crc32FileChecksumProto {
  required ChecksumTypeProto checksumType = 1;
  required uint32 bytesPerCRC = 2;
  required uint64 crcPerBlock = 3;
  required bytes md5 = 4;
}

message FileChecksumProto {
  required FileChecksumTypeProto checksumType = 1  [default = COMPOSITE_CRC];
  optional CompositeCrcFileChecksumProto compositeCrc = 2;
  optional MD5MD5Crc32FileChecksumProto md5Crc = 3;
}

message KeyInfo {
    required string volumeName = 1;
    required string bucketName = 2;
    required string keyName = 3;
    required uint64 dataSize = 4;
    required hadoop.hdds.ReplicationType type = 5;
    optional hadoop.hdds.ReplicationFactor factor = 6;
    repeated KeyLocationList keyLocationList = 7;
    required uint64 creationTime = 8;
    required uint64 modificationTime = 9;
    optional uint64 latestVersion = 10;
    repeated hadoop.hdds.KeyValue metadata = 11;
    optional FileEncryptionInfoProto fileEncryptionInfo = 12;
    repeated OzoneAclInfo acls = 13;
    optional uint64 objectID = 14;
    optional uint64 updateID = 15;
    optional uint64 parentID = 16;
    optional hadoop.hdds.ECReplicationConfig ecReplicationConfig = 17;
    optional FileChecksumProto fileChecksum = 18;
    optional bool isFile = 19;
}

message BasicKeyInfo {
    optional string keyName = 1;
    optional uint64 dataSize = 2;
    optional uint64 creationTime = 3;
    optional uint64 modificationTime = 4;
    optional hadoop.hdds.ReplicationType type = 5;
    optional hadoop.hdds.ReplicationFactor factor = 6;
    optional hadoop.hdds.ECReplicationConfig ecReplicationConfig = 7;
}

message DirectoryInfo {
    required string name = 1;
    required uint64 creationTime = 2;
    required uint64 modificationTime = 3;
    repeated hadoop.hdds.KeyValue metadata = 4;
    repeated OzoneAclInfo acls = 5;
    required uint64 objectID = 6;
    required uint64 updateID = 7;
    required uint64 parentID = 8;
}

message RepeatedKeyInfo {
    repeated KeyInfo keyInfo = 1;
}

message OzoneFileStatusProto {
    optional KeyInfo keyInfo = 2;
    optional uint64 blockSize = 3;
    optional bool isDirectory = 4;

}

message OzoneFileStatusProtoLight {
    optional string volumeName = 1;
    optional string bucketName = 2;
    optional BasicKeyInfo basicKeyInfo = 3;
    optional uint64 blockSize = 4;
    optional bool isDirectory = 5;
}

message GetFileStatusRequest {
    required KeyArgs keyArgs = 1;
}

message GetFileStatusResponse {
    required OzoneFileStatusProto status = 1;
}

message GetFileStatusLightResponse {
    required OzoneFileStatusProtoLight status = 1;
}

message CreateDirectoryRequest {
    required KeyArgs keyArgs = 1;
}

message CreateDirectoryResponse {
}

message CreateFileRequest {
    required KeyArgs keyArgs = 1;
    required bool isRecursive = 2;
    required bool isOverwrite = 3;
    // Set in OM HA during preExecute step. This way all OM's use same ID in
    // OM HA.
    optional uint64 clientID = 4;
}

message CreateFileResponse {

    optional KeyInfo keyInfo = 1;
    // clients' followup request may carry this ID for stateful operations
    // (similar to a cookie).
    optional uint64 ID = 2;
    optional uint64 openVersion = 3;
}

message LookupFileRequest {
    required KeyArgs keyArgs = 1;
}

message LookupFileResponse {
    optional KeyInfo keyInfo = 1;
}

message ListStatusRequest {
    required KeyArgs keyArgs = 1;
    required bool recursive = 2;
    required string startKey = 3;
    required uint64 numEntries = 4;
    optional bool allowPartialPrefix = 5;
}

message ListStatusResponse {
    repeated OzoneFileStatusProto statuses = 1;
}

message ListStatusLightResponse {
    repeated OzoneFileStatusProtoLight statuses = 1;
}

message CreateKeyRequest {
    required KeyArgs keyArgs = 1;
    // Set in OM HA during preExecute step. This way all OM's use same ID in
    // OM HA.
    optional uint64 clientID = 2;
}

message CreateKeyResponse {
    optional KeyInfo keyInfo = 2;
    // clients' followup request may carry this ID for stateful operations
    // (similar to a cookie).
    optional uint64 ID = 3;
    optional uint64 openVersion = 4;
}

message LookupKeyRequest {
    required KeyArgs keyArgs = 1;
}

message LookupKeyResponse {
    optional KeyInfo keyInfo = 2;
    // clients' followup request may carry this ID for stateful operations (similar
    // to a cookie).
    optional uint64 ID = 3;
    // TODO : allow specifying a particular version to read.
    optional uint64 openVersion = 4;
}

message GetKeyInfoRequest {
  required KeyArgs keyArgs = 1;
  optional bool assumeS3Context = 2;
}

message GetKeyInfoResponse {
  optional KeyInfo keyInfo = 1;
  optional VolumeInfo volumeInfo = 2;
  optional string UserPrincipal = 3;
}

message RenameKeysRequest {
    required RenameKeysArgs renameKeysArgs = 1;
}

message RenameKeysArgs {
    required string volumeName = 1;
    required string bucketName = 2;
    repeated RenameKeysMap renameKeysMap = 3;
}

message RenameKeysMap {
    required string fromKeyName = 1;
    required string toKeyName = 2;
}

message RenameKeysResponse{
    repeated RenameKeysMap unRenamedKeys = 1;
    optional bool status = 2;
}

message RenameKeyRequest{
    required KeyArgs keyArgs = 1;
    required string toKeyName = 2;
}

message RenameKeyResponse{

}

message DeleteKeyRequest {
    required KeyArgs keyArgs = 1;
}

message DeleteKeysRequest {
    optional DeleteKeyArgs deleteKeys = 1;
}

message DeleteKeyArgs {
    required string volumeName = 1;
    required string bucketName = 2;
    repeated string keys = 3;
}

message DeleteKeysResponse {
    optional DeleteKeyArgs unDeletedKeys = 1;
    optional bool status = 2;
}

message DeleteKeyResponse {

    optional KeyInfo keyInfo = 2;
    // clients' followup request may carry this ID for stateful operations
    // (similar to a cookie).
    optional uint64 ID = 3;
    optional uint64 openVersion = 4;
}

message DeletedKeys {
    required string volumeName = 1;
    required string bucketName = 2;
    repeated string keys = 3;
}

message PurgeKeysRequest {
    repeated DeletedKeys deletedKeys = 1;
    // if set, will purge keys in a snapshot DB instead of active DB
    optional string snapshotTableKey = 2;
    repeated SnapshotMoveKeyInfos keysToUpdate = 3;
}

message PurgeKeysResponse {

}

message PurgePathsRequest {
    // option deprecated = true;
    // Use PurgeDirectoriesRequest
    repeated string deletedDirs = 1;
    repeated KeyInfo deletedSubFiles = 2;
    repeated KeyInfo markDeletedSubDirs = 3;
}

message PurgePathsResponse {
  // option deprecated = true;
  // Use PurgeDirectoriesResponse
}

message PurgeDirectoriesRequest {
  repeated PurgePathRequest deletedPath = 1;
  optional string snapshotTableKey = 2;
}

message PurgeDirectoriesResponse {

}

message PurgePathRequest {
  required uint64 volumeId = 1;
  required uint64 bucketId = 2;
  optional string deletedDir = 3;
  repeated KeyInfo deletedSubFiles = 4;
  repeated KeyInfo markDeletedSubDirs = 5;
}

message DeleteOpenKeysRequest {
  repeated OpenKeyBucket openKeysPerBucket = 1;
  optional BucketLayoutProto bucketLayout = 2;
}

message OpenKeyBucket {
  required string volumeName = 1;
  required string bucketName = 2;
  repeated OpenKey keys = 3;
}

message OpenKey {
  required string name = 1;
  optional uint64 clientID = 2 [deprecated=true];
}

message OMTokenProto {
    enum Type {
      DELEGATION_TOKEN = 1;
      S3AUTHINFO = 2;
    };
    required Type   type           = 1;
    optional uint32 version        = 2;
    optional string owner          = 3;
    optional string renewer        = 4;
    optional string realUser       = 5;
    optional uint64 issueDate      = 6;
    optional uint64 maxDate        = 7;
    optional uint32 sequenceNumber = 8;
    optional uint32 masterKeyId    = 9;
    optional uint64 expiryDate     = 10;
    optional string omCertSerialId = 11;
    optional string accessKeyId    = 12;
    optional string signature      = 13;
    optional string strToSign      = 14;
    optional string omServiceId    = 15;
}

message SecretKeyProto {
    required uint32 keyId = 1;
    required uint64 expiryDate = 2;
    required bytes privateKeyBytes = 3;
    required bytes publicKeyBytes = 4;
}

message ListKeysRequest {
    required string volumeName = 1;
    required string bucketName = 2;
    optional string startKey = 3;
    optional string prefix = 4;
    optional int32 count = 5;
}

message ListKeysResponse {
    repeated KeyInfo keyInfo = 2;
    optional bool isTruncated = 3;
}

message ListKeysLightResponse {
    repeated BasicKeyInfo basicKeyInfo = 1;
    optional bool isTruncated = 2;
}

message CommitKeyRequest {
    required KeyArgs keyArgs = 1;
    required uint64 clientID = 2;
    optional bool hsync = 3;
    optional bool recovery = 4;
}

message CommitKeyResponse {

}

message AllocateBlockRequest {
    required KeyArgs keyArgs = 1;
    required uint64 clientID = 2;
    optional hadoop.hdds.ExcludeListProto excludeList = 3;
    // During HA on one of the OM nodes, we allocate block and send the
    // AllocateBlockRequest with keyLocation set. If this is set, no need to
    // call scm again in OM Ratis applyTransaction just append it to DB.
    optional KeyLocation keyLocation = 4;
}

message AllocateBlockResponse {

    optional KeyLocation keyLocation = 2;
}

message ServiceListRequest {
}

message DBUpdatesRequest {
    required uint64 sequenceNumber = 1;
    optional uint64 limitCount = 2;
}

message ServiceListResponse {

    repeated ServiceInfo serviceInfo = 2;
    // When security is enabled, return SCM CA certificate to Ozone client
    // to set up gRPC TLS for client to authenticate server(DN).
    optional string caCertificate = 3;

    repeated string caCerts = 4;
}

message DBUpdatesResponse {
    required uint64 sequenceNumber = 1;
    repeated bytes data = 2;
    optional uint64 latestSequenceNumber = 3;
    optional bool dbUpdateSuccess = 4;
}

message RangerBGSyncRequest {
    optional bool noWait = 1;
}

message RangerBGSyncResponse {
    optional bool runSuccess = 1;
}

message FinalizeUpgradeRequest {
  required string upgradeClientId = 1;
}

message FinalizeUpgradeResponse {
    required hadoop.hdds.UpgradeFinalizationStatus status = 1;
}

message FinalizeUpgradeProgressRequest {
    required string upgradeClientId = 1;
    optional bool takeover = 2;
    optional bool readonly = 3;
}

message FinalizeUpgradeProgressResponse {
    required hadoop.hdds.UpgradeFinalizationStatus status = 1;
}

message PrepareRequest {
    required PrepareRequestArgs args = 1;
}

message PrepareRequestArgs {
    optional uint64 txnApplyWaitTimeoutSeconds = 1 [default = 300];
    optional uint64 txnApplyCheckIntervalSeconds = 2 [default = 5];
}

message PrepareResponse {
    required uint64 txnID = 1;
}

message PrepareStatusRequest {
    required uint64 txnID = 1;
}

message PrepareStatusResponse {
    enum PrepareStatus {
        NOT_PREPARED = 1;
        PREPARE_GATE_ENABLED = 2;
        PREPARE_COMPLETED = 3;
    }
    required PrepareStatus status = 1;
    optional uint64 currentTxnIndex = 2;
}

message CancelPrepareRequest {

}

message CancelPrepareResponse {

}

message ListOpenFilesRequest {
  optional string path = 1;
  optional uint32 count = 2;
  optional string token = 3;
}

message ListOpenFilesResponse {
  // size of openKeyTable and openFileTable combined
  optional uint64 totalOpenKeyCount = 1;
  // indicates if there are more entries to be retrieved under the given path
  optional bool hasMore = 2;
  // continuation token should match a dbKey in openKeyTable or openFileTable
  optional string continuationToken = 3;
  // result
  repeated uint64 clientID = 4;
  repeated KeyInfo keyInfo = 5;
}

message ServicePort {
    enum Type {
        RPC = 1;
        HTTP = 2;
        HTTPS = 3;
        RATIS = 4;
    };
    required Type type = 1;
    required uint32 value = 2;
}

message OMRoleInfo {
    required string nodeId = 1;
    required string serverRole = 2;
}

message ServiceInfo {
    required hadoop.hdds.NodeType nodeType = 1;
    required string hostname = 2;
    repeated ServicePort servicePorts = 3;
    optional OMRoleInfo omRole = 4;
    optional int32 OMVersion = 5 [default = 0];
}

message MultipartInfoInitiateRequest {
    required KeyArgs keyArgs = 1;

}

message MultipartInfoInitiateResponse {
    required string volumeName = 1;
    required string bucketName = 2;
    required string keyName = 3;
    required string multipartUploadID = 4;
}

message MultipartKeyInfo {
    required string uploadID = 1;
    required uint64 creationTime = 2;
    required hadoop.hdds.ReplicationType type = 3;
    optional hadoop.hdds.ReplicationFactor factor = 4;
    repeated PartKeyInfo partKeyInfoList = 5;
    optional uint64 objectID = 6;
    optional uint64 updateID = 7;
    optional uint64 parentID = 8;
    optional hadoop.hdds.ECReplicationConfig ecReplicationConfig = 9;
}

message PartKeyInfo {
    required string partName = 1;
    required uint32 partNumber = 2;
    required KeyInfo partKeyInfo = 3;
}

message MultipartCommitUploadPartRequest {
    required KeyArgs keyArgs = 1;
    required uint64 clientID = 2;
}

message MultipartCommitUploadPartResponse {
    optional string partName = 1;
    // This one is returned as Etag for S3.
    optional string eTag = 2;
}

message MultipartUploadCompleteRequest {
    required KeyArgs keyArgs = 1;
    repeated Part partsList = 2;
}

message MultipartUploadCompleteResponse {
    optional string volume = 1;
    optional string bucket = 2;
    optional string key = 3;
    optional string hash = 4; // This will be used as etag for s3
}

message Part {
    required uint32 partNumber = 1;
    required string partName = 2;
    optional string eTag = 3;
}

message MultipartUploadAbortRequest {
    required KeyArgs keyArgs = 1;
}

message MultipartUploadAbortResponse {

}

message MultipartUploadsExpiredAbortRequest {
  repeated ExpiredMultipartUploadsBucket expiredMultipartUploadsPerBucket = 1;
}

message ExpiredMultipartUploadsBucket {
  required string volumeName = 1;
  required string bucketName = 2;
  repeated ExpiredMultipartUploadInfo multipartUploads = 3;
}

message ExpiredMultipartUploadInfo {
  required string name = 1;
}

message MultipartUploadsExpiredAbortResponse {
}

message MultipartUploadListPartsRequest {
    required string volume = 1;
    required string bucket = 2;
    required string key = 3;
    required string uploadID = 4;
    optional uint32 partNumbermarker = 5;
    optional uint32 maxParts = 6;
}

message MultipartUploadListPartsResponse {
    optional hadoop.hdds.ReplicationType type = 2;
    optional hadoop.hdds.ReplicationFactor factor = 3;
    optional uint32 nextPartNumberMarker = 4;
    optional bool isTruncated = 5;
    repeated PartInfo partsList = 6;
    optional hadoop.hdds.ECReplicationConfig ecReplicationConfig = 7;
}

message ListMultipartUploadsRequest {
    required string volume = 1;
    required string bucket = 2;
    required string prefix = 3;
}

message ListMultipartUploadsResponse {
    optional bool isTruncated = 1;
    repeated MultipartUploadInfo uploadsList = 2;
}

message MultipartUploadInfo {
    required string volumeName = 1;
    required string bucketName = 2;
    required string keyName = 3;
    required string uploadId = 4;
    required uint64 creationTime = 5;
    required hadoop.hdds.ReplicationType type = 6;
    optional hadoop.hdds.ReplicationFactor factor = 7;
    optional hadoop.hdds.ECReplicationConfig ecReplicationConfig = 8;
}

message PartInfo {
    required uint32 partNumber = 1;
    required string partName = 2;
    required uint64 modificationTime = 3;
    required uint64 size = 4;
    optional string eTag = 5;
}

/**
 Rpc request with optional payload, used in OmRPCLoadGenerator
 */
message EchoRPCRequest {
    optional bytes payloadReq = 1;
    optional int32 payloadSizeResp = 2;
    optional bool readOnly = 3 [default = true];
}

/**
 Rpc response with optional payload, used in OmRPCLoadGenerator
 */
message EchoRPCResponse {
    optional bytes payload = 1;
}


message GetDelegationTokenResponseProto {

    optional hadoop.common.GetDelegationTokenResponseProto response = 2;
}

message RenewDelegationTokenResponseProto {

    optional hadoop.common.RenewDelegationTokenResponseProto response = 2;
}

message CancelDelegationTokenResponseProto {

    optional hadoop.common.CancelDelegationTokenResponseProto response = 2;
}

message S3Secret {
    required string kerberosID = 1;  // HDDS-6339: This really means accessId
    required string awsSecret = 2;
}

message GetS3SecretRequest {
    required string kerberosID = 1;  // HDDS-6339: This really means accessId
    optional bool createIfNotExist = 2;
}

message GetS3SecretResponse {
    required S3Secret s3Secret = 2;
}

message SetS3SecretRequest {
    optional string accessId = 1;
    optional string secretKey = 2;
}

message SetS3SecretResponse {
    optional string accessId = 1;
    optional string secretKey = 2;
}

message TenantState {
    optional string tenantId = 1;
    optional string bucketNamespaceName = 2;        // Volume name
    optional string userRoleName = 3;
    optional string adminRoleName = 4;
    optional string bucketNamespacePolicyName = 5;  // VolumeAccessPolicy name
    optional string bucketPolicyName = 6;           // BucketAccessPolicy name
}

message TenantUserPrincipalInfo {
    repeated string accessIds = 1;
}

// Stores a basic user-accessId pair, used in TenantListUserResponse
message UserAccessIdInfo {
    optional string userPrincipal = 1;
    optional string accessId = 2;
}

// Multi-purpose message for storing or transferring extra access ID information
//
// This is an extension to the S3Secret protobuf message, carrying supplementary
//   information to the existing accessId (kerberosID) field.
// For now, all fields are related to multi-tenancy. New fields can be added
//   when necessary in the future. e.g. when implementing new features.
//
// Usage 1: Stored as value (OmDBAccessIdInfo) in TenantAccessIdTable.
//   In this case, accessId field is not set to avoid duplication,
//   because the key of TenantAccessIdTable is already accessId.
//
// Usage 2: Used when transferring the result of `ozone tenant user info`
//   See TenantUserInfoValue.
//
message ExtendedUserAccessIdInfo {
    optional string userPrincipal = 1;
    optional string accessId = 2;  // OmDBAccessIdInfo doesn't use this field
    optional string tenantId = 3;
    optional bool isAdmin = 4;
    optional bool isDelegatedAdmin = 5;
}

message ListTenantRequest {

}

message ListTenantResponse {
    repeated TenantState tenantState = 1;
}

message TenantListUserRequest {
    optional string tenantId = 1;
    optional string prefix = 2;
}

message TenantListUserResponse {
    repeated UserAccessIdInfo userAccessIdInfo = 1;
}

message TenantGetUserInfoRequest {
    optional string userPrincipal = 1;
}

message TenantGetUserInfoResponse {
    repeated ExtendedUserAccessIdInfo accessIdInfo = 1;
}

message LayoutVersion {
  required uint64 version = 1;
}

message RevokeS3SecretRequest {
    required string kerberosID = 1;  // HDDS-6339: This really means accessId
}

message CreateTenantRequest {
    optional string tenantId = 1;  // Tenant name
    optional string volumeName = 2;
    optional string userRoleName = 3;
    optional string adminRoleName = 4;
    optional bool forceCreationWhenVolumeExists = 5;
}

message SetRangerServiceVersionRequest {
    required uint64 rangerServiceVersion = 1;
}

message CreateSnapshotRequest {
  optional string volumeName = 1;
  optional string bucketName = 2;
  optional string snapshotName = 3;
  optional hadoop.hdds.UUID snapshotId = 4;
  optional uint64 creationTime = 5;
}

message RenameSnapshotRequest {
  optional string volumeName = 1;
  optional string bucketName = 2;
  optional string snapshotOldName = 3;
  optional string snapshotNewName = 4;
  optional uint64 renameTime = 5;
}

message ListSnapshotRequest {
  optional string volumeName = 1;
  optional string bucketName = 2;
  optional string prefix = 3;
  optional string prevSnapshot = 4;
  optional uint32 maxListResult = 5;
}

message SnapshotDiffRequest {
  optional string volumeName = 1;
  optional string bucketName = 2;
  optional string fromSnapshot = 3;
  optional string toSnapshot = 4;
  optional string token = 5;
  optional uint32 pageSize = 6;
  optional bool forceFullDiff = 7;
  optional bool disableNativeDiff = 8;
}

message CancelSnapshotDiffRequest {
  optional string volumeName = 1;
  optional string bucketName = 2;
  optional string fromSnapshot = 3;
  optional string toSnapshot = 4;
}

message ListSnapshotDiffJobRequest {
  required string volumeName = 1;
  required string bucketName = 2;
  optional string jobStatus = 3;
  optional bool listAll = 4;
}

message DeleteSnapshotRequest {
  optional string volumeName = 1;
  optional string bucketName = 2;
  optional string snapshotName = 3;
  optional uint64 deletionTime = 4;
}

message SnapshotInfoRequest {
  optional string volumeName = 1;
  optional string bucketName = 2;
  optional string snapshotName = 3;
}

message PrintCompactionLogDagRequest {
  optional string fileNamePrefix = 1;
  optional string graphType = 2;
}

message SnapshotMoveDeletedKeysRequest {
  optional SnapshotInfo fromSnapshot = 1;
  repeated SnapshotMoveKeyInfos nextDBKeys = 2;
  repeated SnapshotMoveKeyInfos reclaimKeys = 3;
  repeated hadoop.hdds.KeyValue renamedKeys = 4;
  repeated string deletedDirsToMove = 5;
}

message SnapshotMoveKeyInfos {
  optional string key = 1;
  repeated KeyInfo keyInfos = 2;
}

message SnapshotPurgeRequest {
  repeated string snapshotDBKeys = 1;
  repeated string updatedSnapshotDBKey = 2 [deprecated = true];
}

message SetSnapshotPropertyRequest {
  optional SnapshotProperty snapshotProperty = 1 [deprecated = true];
  optional string snapshotKey = 2;
  optional SnapshotSize snapshotSize = 3;
  optional bool deepCleanedDeletedDir = 4;
  optional bool deepCleanedDeletedKey = 5;
}

// SnapshotProperty in entirely deprecated, Keeping it here for proto.lock compatibility
message SnapshotProperty {
  optional string snapshotKey = 1 [deprecated = true];
  optional uint64 exclusiveSize = 2 [deprecated = true];
  optional uint64 exclusiveReplicatedSize = 3 [deprecated = true];
}

message SnapshotSize {
  optional uint64 exclusiveSize = 1;
  optional uint64 exclusiveReplicatedSize = 2;
}

message DeleteTenantRequest {
    optional string tenantId = 1;
}

message TenantAssignUserAccessIdRequest {
    optional string userPrincipal = 1;
    optional string tenantId = 2;
    optional string accessId = 3;
}

message TenantRevokeUserAccessIdRequest {
    optional string accessId = 1;
    optional string tenantId = 2;
}

message TenantAssignAdminRequest {
    optional string accessId = 1;
    optional string tenantId = 2;
    optional bool delegated = 3;
}

message TenantRevokeAdminRequest {
    optional string accessId = 1;
    optional string tenantId = 2;
}

message GetS3VolumeContextRequest {

}

message CreateTenantResponse {

}

message SetRangerServiceVersionResponse {
}

message CreateSnapshotResponse {
  optional SnapshotInfo snapshotInfo = 1;
}

message ListSnapshotResponse {
  repeated SnapshotInfo snapshotInfo = 1;
}

message SnapshotDiffResponse {
  enum JobStatusProto {
    QUEUED = 1;
    IN_PROGRESS = 2;
    DONE = 3;
    REJECTED = 4;
    FAILED = 5;
    CANCELLED = 6;
  }

  optional SnapshotDiffReportProto snapshotDiffReport = 1;
  optional JobStatusProto jobStatus = 2;
  optional int64 waitTimeInMs = 3;
  optional string reason = 4;
}

message CancelSnapshotDiffResponse {
  optional string reason = 1;
}

message ListSnapshotDiffJobResponse {
  repeated SnapshotDiffJobProto snapshotDiffJob = 1;
}

message DeleteSnapshotResponse {

}

message RenameSnapshotResponse {
  optional SnapshotInfo snapshotInfo = 1;
}

message SnapshotInfoResponse {
  optional SnapshotInfo snapshotInfo = 1;
}

message PrintCompactionLogDagResponse {
  optional string message = 1;
}

message SnapshotMoveDeletedKeysResponse {

}

message SnapshotPurgeResponse {

}

message SetSnapshotPropertyResponse {

}

message SnapshotDiffReportProto {
  optional string volumeName = 1;
  optional string bucketName = 2;
  optional string fromSnapshot = 3;
  optional string toSnapshot = 4;
  repeated DiffReportEntryProto diffList = 5;
  optional string token = 6;
}

message DiffReportEntryProto {
  enum DiffTypeProto {
    CREATE = 1;
    MODIFY = 2;
    DELETE= 3;
    RENAME = 4;
  }
  optional DiffTypeProto diffType = 1;
  optional string sourcePath = 2;
  optional string targetPath = 3;
}

message DeleteTenantResponse {
    optional string volumeName = 1;
    optional int64 volRefCount = 2;
}

message TenantAssignUserAccessIdResponse {
    optional S3Secret s3Secret = 1;
}

message TenantRevokeUserAccessIdResponse {

}

message TenantAssignAdminResponse {

}

message TenantRevokeAdminResponse {

}

message GetS3VolumeContextResponse {
  optional VolumeInfo volumeInfo = 1;
  // Piggybacked username (principal) response to be used for KMS client operations
  optional string userPrincipal = 2;
}

/**
  This will be used internally by OM to replicate S3 Secret across quorum of
  OM's.
*/
message UpdateGetS3SecretRequest {
    required string kerberosID = 1;  // HDDS-6339: This really means accessId
    required string awsSecret = 2;
}

// MARK

/**
  This will be used by OM to authenticate S3 gateway requests on a per request basis.
*/
message S3Authentication {
    optional string stringToSign = 1;
    optional string signature = 2;
    optional string accessId = 3;
}

message RecoverLeaseRequest {
  optional string volumeName = 1;
  optional string bucketName = 2;
  optional string keyName = 3;
  optional bool force = 4;
}

message RecoverLeaseResponse {
  optional bool response = 1 [deprecated=true];
  optional KeyInfo keyInfo = 2;
  optional bool isKeyInfo = 3 [default = true];
}

message SetTimesRequest {
  required KeyArgs keyArgs = 1;
  required uint64 mtime    = 2;
  required uint64 atime    = 3;
}

message SetTimesResponse {
}

message SetSafeModeRequest {
  required SafeMode safeMode    = 1;
}

message SetSafeModeResponse {
  optional bool response = 1;
}

message OMLockDetailsProto {
  optional bool isLockAcquired = 1;
  optional uint64 waitLockNanos    = 2;
  optional uint64 readLockNanos    = 3;
  optional uint64 writeLockNanos   = 4;
}

/**
 The OM service that takes care of Ozone namespace.
*/
service OzoneManagerService {
    // A client-to-OM RPC to send client requests to OM Ratis server
    rpc submitRequest(OMRequest)
          returns(OMResponse);
}<|MERGE_RESOLUTION|>--- conflicted
+++ resolved
@@ -146,12 +146,9 @@
   SetSnapshotProperty = 128;
   ListStatusLight = 129;
   GetSnapshotInfo = 130;
-<<<<<<< HEAD
+  RenameSnapshot = 131;
 
   ListOpenFiles = 132;
-=======
-  RenameSnapshot = 131;
->>>>>>> 54548aa7
 }
 
 enum SafeMode {
@@ -287,12 +284,9 @@
   optional MultipartUploadsExpiredAbortRequest multipartUploadsExpiredAbortRequest = 126;
   optional SetSnapshotPropertyRequest       SetSnapshotPropertyRequest     = 127;
   optional SnapshotInfoRequest              SnapshotInfoRequest            = 128;
-<<<<<<< HEAD
-
-  optional ListOpenFilesRequest             ListOpenFilesRequest           = 132;
-=======
   optional RenameSnapshotRequest            RenameSnapshotRequest          = 129;
->>>>>>> 54548aa7
+
+  optional ListOpenFilesRequest             ListOpenFilesRequest           = 130;
 }
 
 message OMResponse {
@@ -415,12 +409,9 @@
   optional ListStatusLightResponse           listStatusLightResponse       = 129;
   optional SnapshotInfoResponse              SnapshotInfoResponse          = 130;
   optional OMLockDetailsProto                omLockDetails                 = 131;
-<<<<<<< HEAD
-
-  optional ListOpenFilesResponse             ListOpenFilesResponse         = 132;
-=======
   optional RenameSnapshotResponse            RenameSnapshotResponse        = 132;
->>>>>>> 54548aa7
+
+  optional ListOpenFilesResponse             ListOpenFilesResponse         = 133;
 }
 
 enum Status {
